--- conflicted
+++ resolved
@@ -36,8 +36,6 @@
     white = (255, 255, 255)
     black = (0, 0, 0)
     screen.fill(white)
-
-<<<<<<< HEAD
     full = nx.grid_2d_graph(rows, cols)
     mst_edges = mst.edges()
 
@@ -69,25 +67,6 @@
         (width - 1, height - cell_size),
         3,
     )
-=======
-    walls = _gen_maze_walls(rows, cols)
-    edges = [
-        ((0, 0), (0, 1)),
-        ((0, 1), (1, 1))
-    ]
-    # edges = mst.edges
-    _remove_walls_with_graph_edges(edges, walls)
-
-
-
-
-    for (u, v) in walls:
-        x1, y1 = u[1] * cell_size, u[0] * cell_size
-        x2, y2 = v[1] * cell_size, v[0] * cell_size
-        pygame.draw.line(screen, black, (x1, y1), (x2, y2), 2)
->>>>>>> faf2cd96
-
-    # pygame.draw.line()
 
     pygame.display.flip()
     running = True
@@ -97,34 +76,4 @@
                 running = False
         sleep(0.01)
 
-<<<<<<< HEAD
-    pygame.quit()
-=======
-    pygame.quit()
-
-
-def _remove_walls_with_graph_edges(edges, walls):
-    for u, v in edges:
-        u, v = sorted((u, v))
-        r1, r2 = u[0], v[0]
-        c1, c2 = u[1], v[1]
-
-        if r1 == r2:
-            wall = ((r2, c2), (r2 + 1, c2))
-        elif c1 == c2:
-            wall = ((r2, c2), (r2, c2 + 1))
-        else:
-            raise AssertionError(f"Invalid edge {(u, v)}")
-        walls.remove(wall)
-
-
-def _gen_maze_walls(rows, cols):
-    walls = [((row, col), (row, col + 1)) for row in range(rows)
-             for col in range(cols)]
-    walls.extend(
-        [((row, col), (row + 1, col)) for row in range(rows)
-         for col in range(cols)]
-    )
-    walls = set(walls)
-    return walls
->>>>>>> faf2cd96
+    pygame.quit()